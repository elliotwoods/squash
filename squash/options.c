--- conflicted
+++ resolved
@@ -249,11 +249,7 @@
 
   const int option_n = squash_options_find (options, key);
   if (option_n == -1)
-<<<<<<< HEAD
-    return NULL;
-=======
     return -1;
->>>>>>> fdedd5d1
 
   const SquashOptionInfo* info = squash_codec_get_option_info (options->codec) + option_n;
   const SquashOptionValue* val = &(options->values[option_n]);
@@ -284,11 +280,7 @@
 
   const int option_n = squash_options_find (options, key);
   if (option_n == -1)
-<<<<<<< HEAD
-    return NULL;
-=======
     return 0;
->>>>>>> fdedd5d1
 
   const SquashOptionInfo* info = squash_codec_get_option_info (options->codec) + option_n;
   const SquashOptionValue* val = &(options->values[option_n]);
